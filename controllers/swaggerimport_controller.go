package controllers

import (
	"context"
	"fmt"
	"io"
	"net/http"
	"strings"
	"time"

	"github.com/go-logr/logr"
	clusterapimanagement "github.com/upbound/provider-azure/v2/apis/cluster/apimanagement/v1beta2"
	namespacedapimanagement "github.com/upbound/provider-azure/v2/apis/namespaced/apimanagement/v1beta1"
	corev1 "k8s.io/api/core/v1"
	"k8s.io/apimachinery/pkg/api/errors"
	"k8s.io/apimachinery/pkg/runtime"
	ctrl "sigs.k8s.io/controller-runtime"
	"sigs.k8s.io/controller-runtime/pkg/client"
	"sigs.k8s.io/controller-runtime/pkg/predicate"
)

// SwaggerImportReconciler reconciles a SwaggerImport object
type SwaggerImportReconciler struct {
	client.Client
	Scheme  *runtime.Scheme
	Log     logr.Logger
	HTTPGet func(url string) (*http.Response, error)
}

//+kubebuilder:rbac:groups="",resources=pods,verbs=get;list;watch
//+kubebuilder:rbac:groups="",resources=services,verbs=get;list;watch
//+kubebuilder:rbac:groups=apimanagement.azure.upbound.io,resources=apis,verbs=get;list;watch;update;patch
//+kubebuilder:rbac:groups=apimanagement.azure.m.upbound.io,resources=apis,verbs=get;list;watch;update;patch

// Reconcile function to reconcile SwaggerImport
func (r *SwaggerImportReconciler) Reconcile(ctx context.Context, req ctrl.Request) (ctrl.Result, error) {
	log := r.Log.WithValues("swaggerimport", req.NamespacedName)

	// fetch the pod that triggered the reconcile
	var pod corev1.Pod
	if err := r.Get(ctx, req.NamespacedName, &pod); err != nil {
		if errors.IsNotFound(err) {
			// pod does not exist anymore
			log.Info("Pod not found, will not requeue", "name", req.NamespacedName)
			return ctrl.Result{}, nil // no requeue
		}
		log.Error(err, "Failed to get pod, requeuing")
		return ctrl.Result{RequeueAfter: 1 * time.Minute}, err // requeue still for other errors
	}

	// extract the 'app' label from the pod or skip
	appName, found := pod.Labels["app"]
	if !found {
		log.Info("Pod does not have 'app' label", "podName", pod.Name)
		return ctrl.Result{}, nil
	}

	apiLabelSelector := client.MatchingLabels{"application": appName}

	// fetch API resources that match the extracted 'app' label
	var apis namespacedapimanagement.APIList
	if err := r.List(ctx, &apis, client.MatchingLabels(apiLabelSelector)); err != nil {
		log.Error(err, "Failed to list API resources", "appName", appName)
		return ctrl.Result{RequeueAfter: 1 * time.Minute}, err
	}

	// fetch clustered api resources as well
	var clusterAPIs clusterapimanagement.APIList
	if err := r.List(ctx, &clusterAPIs, client.MatchingLabels(apiLabelSelector), client.InNamespace("")); err != nil {
		log.Error(err, "Failed to list clustered API resources", "appName", appName)
		return ctrl.Result{RequeueAfter: 1 * time.Minute}, err
	}
	// apis.Items = append(apis.Items, clusterAPIs.Items...)

	if len(apis.Items) == 0 && len(clusterAPIs.Items) == 0 {
		return ctrl.Result{RequeueAfter: 1 * time.Minute}, nil
	}

	// handle each version
	for _, api := range apis.Items {
		log.Info("Processing matching API", "API Name", api.Name, "Label Matched", appName)
		version, err := parseVersion(api.Name)
		if err != nil {
			log.Error(err, "Failed to parse version from API name", "apiName", api.Name)
			continue // skip APIs with invalid name format
		}
		err = r.fetchAndSaveSwagger(ctx, pod.Namespace, api.Name, api.Namespace, appName, version)
		if err != nil {
			log.Error(err, "Failed to fetch Swagger JSON", "apiName", api.Name)
			continue // continue with other APIs if this one fails
		}
	}

	// handle each version
	for _, api := range clusterAPIs.Items {
		log.Info("Processing matching API", "API Name", api.Name, "Label Matched", appName)
<<<<<<< HEAD
		version := fmt.Sprintf("v%s.0", strings.Split(strings.Split(api.Name, "-v")[1], ".")[0])
		// Explicitly pass empty string for cluster-scoped APIs (they don't have a namespace)
		err := r.fetchAndSaveSwagger(ctx, pod.Namespace, api.Name, "", appName, version)
=======
		version, err := parseVersion(api.Name)
		if err != nil {
			log.Error(err, "Failed to parse version from API name", "apiName", api.Name)
			continue // skip APIs with invalid name format
		}
		err = r.fetchAndSaveSwagger(ctx, pod.Namespace, api.Name, api.Namespace, appName, version)
>>>>>>> 999eedfe
		if err != nil {
			log.Error(err, "Failed to fetch Swagger JSON", "apiName", api.Name)
			continue // continue with other APIs if this one fails
		}
	}

	return ctrl.Result{RequeueAfter: 1 * time.Minute}, nil
}

// parseVersion extracts the version from an API name in the format "<name>-v<major>.<minor>"
// Returns the version in the format "v<major>.0" and an error if the format is invalid
func parseVersion(apiName string) (string, error) {
	// Check if the API name contains "-v"
	parts := strings.Split(apiName, "-v")
	if len(parts) < 2 {
		return "", fmt.Errorf("API name does not contain '-v': %s", apiName)
	}

	// Extract the version part after "-v"
	versionPart := parts[1]
	if versionPart == "" {
		return "", fmt.Errorf("version part is empty in API name: %s", apiName)
	}

	// Split by "." to get the major version
	versionComponents := strings.Split(versionPart, ".")
	if len(versionComponents) == 0 || versionComponents[0] == "" {
		return "", fmt.Errorf("invalid version format in API name: %s", apiName)
	}

	// Return the version in the format "v<major>.0"
	return fmt.Sprintf("v%s.0", versionComponents[0]), nil
}

func (r *SwaggerImportReconciler) getPorts(ctx context.Context, namespace, appName string) ([]int32, error) {
	var ports []int32

	// fetch service based on name
	svc := &corev1.Service{}
	err := r.Get(ctx, client.ObjectKey{Name: appName, Namespace: namespace}, svc)
	if err != nil {
		return nil, fmt.Errorf("failed to get service: %s, error: %v", appName, err)
	}

	// add service ports to range
	for _, port := range svc.Spec.Ports {
		ports = append(ports, port.Port)
	}

	// try pod ports if service not available
	if len(ports) == 0 {
		pod := &corev1.Pod{}
		err := r.Get(ctx, client.ObjectKey{Name: appName, Namespace: namespace}, pod)
		if err != nil {
			return nil, fmt.Errorf("failed to get pod: %s, error: %v", appName, err)
		}
		for _, container := range pod.Spec.Containers {
			for _, containerPort := range container.Ports {
				ports = append(ports, containerPort.ContainerPort)
			}
		}
	}

	if len(ports) == 0 {
		return nil, fmt.Errorf("no available ports for service: %s", appName)
	}

	return ports, nil
}

func (r *SwaggerImportReconciler) needsUpdate(ctx context.Context, apiName, namespaceApi, newSwaggerJSON string) (bool, error) {
	if namespaceApi == "" {
		api := &clusterapimanagement.API{}
		if err := r.Get(ctx, client.ObjectKey{Name: apiName}, api); err != nil {
			return false, err
		}

		// match swagger to imports
		if api.Spec.ForProvider.Import != nil {
			currentSwaggerJSON := api.Spec.ForProvider.Import.ContentValue
			return currentSwaggerJSON != nil && *currentSwaggerJSON != newSwaggerJSON, nil
		}
		return true, nil
	}

	api := &namespacedapimanagement.API{}
	if err := r.Get(ctx, client.ObjectKey{Name: apiName, Namespace: namespaceApi}, api); err != nil {
		return false, err
	}

	// match swagger to imports
	if api.Spec.ForProvider.Import != nil {
		currentSwaggerJSON := api.Spec.ForProvider.Import.ContentValue
		return currentSwaggerJSON != nil && *currentSwaggerJSON != newSwaggerJSON, nil
	}
	return true, nil
}

func (r *SwaggerImportReconciler) fetchAndSaveSwagger(ctx context.Context, namespace, apiName, namespaceApi, appName, version string) error {
	ports, err := r.getPorts(ctx, namespace, appName)
	if err != nil {
		r.Log.Error(err, "Failed to get service ports", "appName", appName)
		return err
	}

	var lastError error
	for _, port := range ports {
		swaggerURL := fmt.Sprintf("http://%s.%s.svc.cluster.local:%d/swagger/%s/swagger.json", appName, namespace, port, version)
		resp, err := r.HTTPGet(swaggerURL)
		if err != nil {
			lastError = err
			continue // keep trying ports if one fails
		}

		if resp.StatusCode == http.StatusOK {
			swaggerJSON, err := io.ReadAll(resp.Body)
			resp.Body.Close()
			if err != nil {
				lastError = err
				continue
			}

			r.Log.Info("Swagger JSON fetched successfully", "URL", swaggerURL)
			swaggerJSONString := string(swaggerJSON)

			// Check if update is necessary
			needsUpdate, err := r.needsUpdate(ctx, apiName, namespaceApi, swaggerJSONString)
			if err != nil {
				r.Log.Error(err, "Error checking if update is needed")
				lastError = err
				continue
			}

			if needsUpdate {
				if err := r.patchAPIResource(ctx, apiName, namespaceApi, swaggerJSONString); err != nil {
					lastError = err
					continue
				}
			} else {
				r.Log.Info("API is up to date; no update required", "APIName", apiName)
			}

			return nil
		} else {
			resp.Body.Close()
			lastError = fmt.Errorf("swagger version not found or invalid: %s, HTTP status: %d", version, resp.StatusCode)
		}
	}

	return lastError // return error if all fails
}

func (r *SwaggerImportReconciler) patchAPIResource(ctx context.Context, apiName string, namespaceApi string, swaggerJSON string) error {
	contentFormat := "openapi+json"

	if namespaceApi == "" {
		api := &clusterapimanagement.API{}
		if err := r.Get(ctx, client.ObjectKey{Name: apiName}, api); err != nil {
			return err
		}

		// patch swagger into API resource spec.forProvider.import
		importSpec := clusterapimanagement.ImportParameters{
			ContentFormat: &contentFormat,
			ContentValue:  &swaggerJSON,
		}

		api.Spec.ForProvider.Import = &importSpec

		if err := r.Update(ctx, api); err != nil {
			return err
		}

		r.Log.Info("Cluster API resource patched successfully", "APIName", apiName)
		return nil
	}

	api := &namespacedapimanagement.API{}
	if err := r.Get(ctx, client.ObjectKey{Name: apiName, Namespace: namespaceApi}, api); err != nil {
		return err
	}

	// patch swagger into API resource spec.forProvider.import
	importSpec := namespacedapimanagement.ImportParameters{
		ContentFormat: &contentFormat,
		ContentValue:  &swaggerJSON,
	}

	api.Spec.ForProvider.Import = &importSpec

	if err := r.Update(ctx, api); err != nil {
		return err
	}

	r.Log.Info("API resource patched successfully", "APIName", apiName, "ApiNamespace", namespaceApi)
	return nil
}

// SetupWithManager sets up the controller with the Manager.
func (r *SwaggerImportReconciler) SetupWithManager(mgr ctrl.Manager) error {
	return ctrl.NewControllerManagedBy(mgr).
		For(&corev1.Pod{}).
		WithEventFilter(predicate.NewPredicateFuncs(func(obj client.Object) bool {
			// only applications with label swaggerimporter = true will trigger reconcile
			return obj.GetLabels()["swaggerimporter"] == "true"
		})).
		Complete(r)
}<|MERGE_RESOLUTION|>--- conflicted
+++ resolved
@@ -94,18 +94,13 @@
 	// handle each version
 	for _, api := range clusterAPIs.Items {
 		log.Info("Processing matching API", "API Name", api.Name, "Label Matched", appName)
-<<<<<<< HEAD
-		version := fmt.Sprintf("v%s.0", strings.Split(strings.Split(api.Name, "-v")[1], ".")[0])
-		// Explicitly pass empty string for cluster-scoped APIs (they don't have a namespace)
-		err := r.fetchAndSaveSwagger(ctx, pod.Namespace, api.Name, "", appName, version)
-=======
 		version, err := parseVersion(api.Name)
 		if err != nil {
 			log.Error(err, "Failed to parse version from API name", "apiName", api.Name)
 			continue // skip APIs with invalid name format
 		}
-		err = r.fetchAndSaveSwagger(ctx, pod.Namespace, api.Name, api.Namespace, appName, version)
->>>>>>> 999eedfe
+		err := r.fetchAndSaveSwagger(ctx, pod.Namespace, api.Name, "", appName, version)
+
 		if err != nil {
 			log.Error(err, "Failed to fetch Swagger JSON", "apiName", api.Name)
 			continue // continue with other APIs if this one fails
